"""Test reading the mesh masks."""

from dask.array.core import Array as dask_array
import numpy as np
from pathlib import Path
import pytest
import xarray as xr

from xorca.lib import (copy_coords, copy_vars, create_minimal_coords_ds,
                       force_sign_of_coordinate, load_xorca_dataset,
                       open_mf_or_dataset, preprocess_orca, trim_and_squeeze)


# Seed the RNG
np.random.RandomState(seed=137)

# This is derived from
# `meshmask/ORCA025.L46.LIM2vp.JRA.XIOS2.KMS-T002_mask.nc`,
# `meshmask/ORCA025.L46.LIM2vp.JRA.XIOS2.KMS-T002_mesh_hgr.nc`, and
# `meshmask/ORCA025.L46.LIM2vp.JRA.XIOS2.KMS-T002_mesh_zgr.nc` in the example
# data:
_mm_vars_nn_msh_3 = {
    "tmask": ("t", "z", "y", "x"),
    "umask": ("t", "z", "y", "x"),
    "vmask": ("t", "z", "y", "x"),
    "fmask": ("t", "z", "y", "x"),
    "tmaskutil": ("t", "y", "x"),
    "umaskutil": ("t", "y", "x"),
    "vmaskutil": ("t", "y", "x"),
    "fmaskutil": ("t", "y", "x"),
    "glamt": ("t", "y", "x"),
    "glamu": ("t", "y", "x"),
    "glamv": ("t", "y", "x"),
    "glamf": ("t", "y", "x"),
    "gphit": ("t", "y", "x"),
    "gphiu": ("t", "y", "x"),
    "gphiv": ("t", "y", "x"),
    "gphif": ("t", "y", "x"),
    "e1t": ("t", "y", "x"),
    "e1u": ("t", "y", "x"),
    "e1v": ("t", "y", "x"),
    "e1f": ("t", "y", "x"),
    "e2t": ("t", "y", "x"),
    "e2u": ("t", "y", "x"),
    "e2v": ("t", "y", "x"),
    "e2f": ("t", "y", "x"),
    "ff": ("t", "y", "x"),
    "mbathy": ("t", "y", "x"),
    "misf": ("t", "y", "x"),
    "isfdraft": ("t", "y", "x"),
    "e3t_0": ("t", "z", "y", "x"),
    "e3u_0": ("t", "z", "y", "x"),
    "e3v_0": ("t", "z", "y", "x"),
    "e3w_0": ("t", "z", "y", "x"),
    "gdept_0": ("t", "z", "y", "x"),
    "gdepu": ("t", "z", "y", "x"),
    "gdepv": ("t", "z", "y", "x"),
    "gdepw_0": ("t", "z", "y", "x"),
    "gdept_1d": ("t", "z"),
    "gdepw_1d": ("t", "z"),
    "e3t_1d": ("t", "z"),
    "e3w_1d": ("t", "z")
}

# This is derived from `ORCA05.L46-KKG36F25H/mesh_mask.nc` in the example data:
_mm_vars_old = {
    "tmask": ("t", "z", "y", "x"),
    "umask": ("t", "z", "y", "x"),
    "vmask": ("t", "z", "y", "x"),
    "fmask": ("t", "z", "y", "x"),
    "tmaskutil": ("t", "y", "x"),
    "umaskutil": ("t", "y", "x"),
    "vmaskutil": ("t", "y", "x"),
    "fmaskutil": ("t", "y", "x"),
    "glamt": ("t", "y", "x"),
    "glamu": ("t", "y", "x"),
    "glamv": ("t", "y", "x"),
    "glamf": ("t", "y", "x"),
    "gphit": ("t", "y", "x"),
    "gphiu": ("t", "y", "x"),
    "gphiv": ("t", "y", "x"),
    "gphif": ("t", "y", "x"),
    "e1t": ("t", "y", "x"),
    "e1u": ("t", "y", "x"),
    "e1v": ("t", "y", "x"),
    "e1f": ("t", "y", "x"),
    "e2t": ("t", "y", "x"),
    "e2u": ("t", "y", "x"),
    "e2v": ("t", "y", "x"),
    "e2f": ("t", "y", "x"),
    "e3t": ("t", "z", "y", "x"),
    "e3u": ("t", "z", "y", "x"),
    "e3v": ("t", "z", "y", "x"),
    "e3w": ("t", "z", "y", "x"),
    "ff": ("t", "y", "x"),
    "mbathy": ("t", "y", "x"),
    "hdept": ("t", "y", "x"),
    "hdepw": ("t", "y", "x"),
    "e3t_ps": ("t", "y", "x"),
    "e3w_ps": ("t", "y", "x"),
    "gdept_0": ("t", "z"),
    "gdepw_0": ("t", "z"),
    "e3t_0": ("t", "z"),
    "e3w_0": ("t", "z")
}

# Same as `_mm_vars_nn_msh_3` but with additional variables
_mm_vars_nn_msh_3_added_misshaped_vars = _mm_vars_nn_msh_3
_mm_vars_nn_msh_3_added_misshaped_vars.update({
    "e3t": ("t", "z"),
    "e3u": ("t", "z"),
    "e3v": ("t", "z"),
    "e3w": ("t", "z")})

# Same as `_mm_vars_nn_msh_3` but with additional / modified variables
_mm_vars_old_added_misshaped_vars = _mm_vars_old
_mm_vars_old_added_misshaped_vars.update({
    "e3t": ("t", "z"),
    "e3u": ("t", "z"),
    "e3v": ("t", "z"),
    "e3w": ("t", "z"),
    "e3t_0": ("t", "z", "y", "x"),
    "e3u_0": ("t", "z", "y", "x"),
    "e3v_0": ("t", "z", "y", "x"),
    "e3w_0": ("t", "z", "y", "x"),
    "gdept_1d": ("t", "z", "y", "x"),
    "gdepw_1d": ("t", "z", "y", "x")})


def _get_nan_filled_data_set(dims, variables):

    # create three types of empty arrays
    empty = {}
    for _dims in [("t", "z", "y", "x"), ("t", "y", "x"), ("t", "z")]:
        empty[_dims] = np.full(tuple(dims[d] for d in _dims), np.nan)

    # create coords and variable dicts for xr.Dataset
    coords = {k: range(v) for k, v in dims.items() if k is not "t"}
    data_vars = {k: (v, empty[v]) for k, v in variables.items()}

    return xr.Dataset(coords=coords, data_vars=data_vars)


@pytest.fixture(scope="function")
def temp_dir(tmpdir_factory):
    temp_dir = tmpdir_factory.mktemp('data')
    yield temp_dir
    temp_dir.remove()


@pytest.mark.parametrize('set_mm_coords', [False, True])
@pytest.mark.parametrize('variables',
                         [_mm_vars_nn_msh_3,
                          _mm_vars_old,
                          _mm_vars_nn_msh_3_added_misshaped_vars])
@pytest.mark.parametrize(
    'dims', [
        {"t": 1, "z": 46, "y": 100, "x": 100},
        {"t": 1, "z": 46, "y": 222, "x": 222}])
@pytest.mark.parametrize("override_coords", [False, True])
def test_copy_coords(dims, variables, set_mm_coords, override_coords):
    target_coords = [
        "depth_c", "depth_l",
        "llat_cc", "llat_cr", "llat_rc", "llat_rr",
        "llon_cc", "llon_cr", "llon_rc", "llon_rr"]

    _kwargs = {}

    if override_coords:
        _kwargs["update_orca_coords"] = {"sigma_c": {"dims": ["z_c", ]}}
        target_coords.append("sigma_c")
        variables = variables.copy()
        variables.update({"sigma_c": ("t", "z", )})

    mock_up_mm = _get_nan_filled_data_set(dims, variables)
    mock_up_mm = trim_and_squeeze(mock_up_mm).squeeze()

    if set_mm_coords:
        mock_up_mm = mock_up_mm.set_coords(
            [v for v in mock_up_mm.data_vars.keys()])

    return_ds = create_minimal_coords_ds(mock_up_mm, **_kwargs)
    return_ds = copy_coords(return_ds, mock_up_mm, **_kwargs)

    assert all((tc in return_ds.coords) for tc in target_coords)


@pytest.mark.parametrize('variables',
                         [_mm_vars_nn_msh_3,
                          _mm_vars_nn_msh_3_added_misshaped_vars,
                          _mm_vars_old])
@pytest.mark.parametrize(
    'dims', [
        {"t": 1, "z": 46, "y": 100, "x": 100},
        {"t": 1, "z": 46, "y": 222, "x": 222}
    ])
def test_copy_vars(dims, variables):
    mock_up_mm = _get_nan_filled_data_set(dims, variables)
    mock_up_mm = trim_and_squeeze(mock_up_mm).squeeze()

    return_ds = create_minimal_coords_ds(mock_up_mm)
    return_ds = copy_vars(return_ds, mock_up_mm)

    target_vars = [
        "e1t", "e2t", "e3t", "e1u", "e2u", "e3u", "e1v", "e2v", "e3v",
        "tmask", "umask", "vmask", "fmask"]

    assert all((tv in return_ds.data_vars) for tv in target_vars)


@pytest.mark.parametrize('depth_c',
                         [np.random.randn(46),
                          np.abs(np.random.randn(46)),
                          np.abs(np.random.randn(46))])
@pytest.mark.parametrize('depth_l',
                         [np.random.randn(46),
                          np.abs(np.random.randn(46)),
                          np.abs(np.random.randn(46))])
def test_force_sign(depth_c, depth_l):
    input_ds = xr.Dataset({
        "depth_c": (["z_c", ], depth_c),
        "depth_l": (["z_l", ], depth_l),
    })
    input_ds = input_ds.set_coords(("depth_c", "depth_l"))
    return_ds = force_sign_of_coordinate(input_ds)

    assert all(return_ds.coords["depth_c"].data <= 0)
    assert all(return_ds.coords["depth_l"].data <= 0)


@pytest.mark.parametrize('use_pathlib', [False, True])
@pytest.mark.parametrize('use_sequence', [False, True])
@pytest.mark.parametrize('set_mm_coords', [False, True])
@pytest.mark.parametrize('variables',
                         [_mm_vars_nn_msh_3,
                          _mm_vars_old])
@pytest.mark.parametrize(
    'dims', [
        {"t": 1, "z": 46, "y": 100, "x": 100},
        {"t": 1, "z": 46, "y": 222, "x": 222},
    ])
def test_reading_mm_file(temp_dir, variables, dims, set_mm_coords,
                         use_sequence, use_pathlib):
    mock_up_mm = _get_nan_filled_data_set(dims, variables)
    if set_mm_coords:
        mock_up_mm = mock_up_mm.set_coords(
            [v for v in mock_up_mm.data_vars.keys()])

    file_name = str(temp_dir.join("mesh_mask.nc"))

    mock_up_mm.to_netcdf(file_name)

    if use_pathlib:
        file_name = Path(file_name)
    if use_sequence:
        file_name = [file_name, ]

    re_read_mm = open_mf_or_dataset(file_name)

    assert all(v in mock_up_mm for v in re_read_mm.data_vars)
    assert all(v in re_read_mm for v in mock_up_mm.data_vars)
    assert all(c in mock_up_mm.coords for c in re_read_mm.coords)
    assert all(c in re_read_mm.coords for c in mock_up_mm.coords)


@pytest.mark.parametrize('use_dataset', [False, True])
@pytest.mark.parametrize('set_mm_coords', [False, True])
@pytest.mark.parametrize('variables',
                         [_mm_vars_nn_msh_3,
                          _mm_vars_old,
                          _mm_vars_nn_msh_3_added_misshaped_vars])
@pytest.mark.parametrize(
    'dims', [
        {"t": 1, "z": 46, "y": 100, "x": 100},
        {"t": 1, "z": 46, "y": 222, "x": 222},
    ])
def test_preprocess_orca(temp_dir, variables, dims, set_mm_coords,
                         use_dataset):
    mock_up_mm = _get_nan_filled_data_set(dims, variables)
    if set_mm_coords:
        mock_up_mm = mock_up_mm.set_coords(
            [v for v in mock_up_mm.data_vars.keys()])

    # To make sure we can handle data sets and files passed to the `mesh_mask`
    # argument of `process_orca`, either process with the mockup ds right away
    # or write to a file and pass the file name.
    if use_dataset:
        return_ds = preprocess_orca(mock_up_mm, mock_up_mm)
    else:
        file_name = str(temp_dir.join("mesh_mask.nc"))
        mock_up_mm.to_netcdf(file_name)
        return_ds = preprocess_orca(file_name, mock_up_mm)

    # make sure data are dask arrays
    assert isinstance(return_ds["e3t"].data, dask_array)


@pytest.mark.parametrize('set_mm_coords', [False, True])
@pytest.mark.parametrize('variables',
                         [_mm_vars_nn_msh_3,
                          _mm_vars_old,
                          _mm_vars_nn_msh_3_added_misshaped_vars])
@pytest.mark.parametrize(
    'dims', [
        {"t": 1, "z": 46, "y": 100, "x": 100},
        {"t": 1, "z": 46, "y": 222, "x": 222},
    ])
<<<<<<< HEAD
@pytest.mark.parametrize("update_var_dict", [False, True])
def test_load_xorca_dataset(tmpdir, variables, dims, set_mm_coords,
                            update_var_dict):
=======
def test_load_xorca_dataset(temp_dir, variables, dims, set_mm_coords):
>>>>>>> 0cc14d10
    mock_up_mm = _get_nan_filled_data_set(dims, variables)
    if set_mm_coords:
        mock_up_mm = mock_up_mm.set_coords(
            [v for v in mock_up_mm.data_vars.keys()])

    file_name = str(temp_dir.join("mesh_mask.nc"))
    mock_up_mm.to_netcdf(file_name)

    if update_var_dict:
        update_orca_variables = {"e_3_t": {"dims": ["z_c", "y_c", "x_c"],
                                           "old_names": ["e3t", "e3t_0"]}}
    else:
        update_orca_variables = {}

    return_ds = load_xorca_dataset(
        data_files=[file_name, ], aux_files=[file_name, ],
        update_orca_variables=update_orca_variables)

    # make sure data are dask arrays
    assert isinstance(return_ds["e3t"].data, dask_array)

    if update_var_dict:
        assert "e_3_t" in return_ds<|MERGE_RESOLUTION|>--- conflicted
+++ resolved
@@ -305,13 +305,9 @@
         {"t": 1, "z": 46, "y": 100, "x": 100},
         {"t": 1, "z": 46, "y": 222, "x": 222},
     ])
-<<<<<<< HEAD
 @pytest.mark.parametrize("update_var_dict", [False, True])
-def test_load_xorca_dataset(tmpdir, variables, dims, set_mm_coords,
+def test_load_xorca_dataset(temp_dir, variables, dims, set_mm_coords,
                             update_var_dict):
-=======
-def test_load_xorca_dataset(temp_dir, variables, dims, set_mm_coords):
->>>>>>> 0cc14d10
     mock_up_mm = _get_nan_filled_data_set(dims, variables)
     if set_mm_coords:
         mock_up_mm = mock_up_mm.set_coords(
